--- conflicted
+++ resolved
@@ -524,7 +524,6 @@
     reader.close();
   }
 
-<<<<<<< HEAD
   @Test
   public void testAddBulkOptions() {
     BigtableOptions.Builder optionsBuilder = BIGTABLE_OPTIONS.toBuilder();
@@ -577,8 +576,6 @@
     assertThat(statusToRetryOn, Matchers.containsInAnyOrder(defaultStatusToRetryOn.toArray()));
   }
 
-=======
->>>>>>> 7b00b681
   ////////////////////////////////////////////////////////////////////////////////////////////
   private static final String COLUMN_FAMILY_NAME = "family";
   private static final ByteString COLUMN_NAME = ByteString.copyFromUtf8("column");
