--- conflicted
+++ resolved
@@ -141,11 +141,7 @@
    * Populate common {@link DisplayData} between Pubsub source and sink.
    */
   private static void populateCommonDisplayData(DisplayData.Builder builder,
-<<<<<<< HEAD
-      String timestampLabel, String idLabel, String topic) {
-=======
       String timestampLabel, String idLabel, ValueProvider<PubsubTopic> topic) {
->>>>>>> bdbe05ec
     builder
         .addIfNotNull(DisplayData.item("timestampLabel", timestampLabel)
             .withLabel("Timestamp Label Attribute"))
@@ -153,13 +149,9 @@
             .withLabel("ID Label Attribute"));
 
     if (topic != null) {
-<<<<<<< HEAD
-      builder.add(DisplayData.item("topic", topic)
-=======
       String topicString = topic.isAccessible() ? topic.get().asPath()
           : topic.toString();
       builder.add(DisplayData.item("topic", topicString)
->>>>>>> bdbe05ec
           .withLabel("Pubsub Topic"));
     }
   }
@@ -645,13 +637,10 @@
        * Like {@code subscription()} but with a {@link ValueProvider}.
        */
       public Bound<T> subscription(ValueProvider<String> subscription) {
-<<<<<<< HEAD
-=======
         if (subscription.isAccessible()) {
           // Validate.
           PubsubSubscription.fromPath(subscription.get());
         }
->>>>>>> bdbe05ec
         return new Bound<>(name,
             NestedValueProvider.of(subscription, new SubscriptionTranslator()),
             topic, timestampLabel, coder, idLabel, maxNumRecords, maxReadTime);
@@ -673,13 +662,10 @@
        * Like {@code topic()} but with a {@link ValueProvider}.
        */
       public Bound<T> topic(ValueProvider<String> topic) {
-<<<<<<< HEAD
-=======
         if (topic.isAccessible()) {
           // Validate.
           PubsubTopic.fromPath(topic.get());
         }
->>>>>>> bdbe05ec
         return new Bound<>(name, subscription,
             NestedValueProvider.of(topic, new TopicTranslator()),
             timestampLabel, coder, idLabel, maxNumRecords, maxReadTime);
@@ -779,15 +765,7 @@
 
       @Override
       public void populateDisplayData(DisplayData.Builder builder) {
-<<<<<<< HEAD
-        String topicString =
-            topic == null ? null
-            : topic.isAccessible() ? topic.get().asPath()
-            : topic.toString();
-        populateCommonDisplayData(builder, timestampLabel, idLabel, topicString);
-=======
         populateCommonDisplayData(builder, timestampLabel, idLabel, topic);
->>>>>>> bdbe05ec
 
         builder
             .addIfNotNull(DisplayData.item("maxReadTime", maxReadTime)
